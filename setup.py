--- conflicted
+++ resolved
@@ -3,11 +3,7 @@
 install_requires = [
     "asn1crypto==1.5.1",
     "oscrypto==1.3.0",
-<<<<<<< HEAD
-    "pyOpenSSL==23.0.0",
-=======
     "pyOpenSSL==23.2.0",
->>>>>>> 0d88e38a
 ]
 
 tests_require = [
